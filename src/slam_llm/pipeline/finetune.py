--- conflicted
+++ resolved
@@ -112,19 +112,11 @@
 
     logger.addHandler(file_handler)
 
-<<<<<<< HEAD
 
     # Set the seeds for reproducibility
     torch_npu.npu.manual_seed(train_config.seed)
     torch.manual_seed(train_config.seed)
     random.seed(train_config.seed)
-=======
-    
-    
-    # torch.cuda.manual_seed(train_config.seed)
-    # torch.manual_seed(train_config.seed)
-    # random.seed(train_config.seed)
->>>>>>> 738907c6
 
     if train_config.enable_fsdp or train_config.enable_ddp:
         setup()
@@ -140,11 +132,7 @@
     random.seed(train_config.seed)
 
     if torch.distributed.is_initialized():
-<<<<<<< HEAD
         torch_npu.npu.set_device(f"npu:{local_rank}")
-=======
-        torch.npu.set_device(local_rank)
->>>>>>> 738907c6
         clear_gpu_cache(local_rank)
         setup_environ_flags(rank)
 
@@ -164,16 +152,12 @@
 
     model_factory = get_custom_model_factory(model_config, logger)
     model, tokenizer = model_factory(train_config, model_config, **kwargs)
-<<<<<<< HEAD
     device = torch.device("npu" if torch_npu.npu.is_available() else "cpu")
 
     
     # Convert the model to bfloat16 if fsdp and pure_bf16 is enabled
     # if (train_config.enable_fsdp or train_config.enable_ddp) and fsdp_config.pure_bf16:
     #     model.to(torch.bfloat16)
-=======
-    device = torch.device("npu" if torch.npu.is_available() else "cpu")
->>>>>>> 738907c6
 
     #setting up FSDP if enable_fsdp is enabled
     if train_config.enable_fsdp:
@@ -196,11 +180,7 @@
             cpu_offload=CPUOffload(offload_params=True) if fsdp_config.fsdp_cpu_offload else None,
             mixed_precision=mixed_precision_policy if not fsdp_config.pure_bf16 else None,
             sharding_strategy=fsdp_config.sharding_strategy,
-<<<<<<< HEAD
             device_id=torch_npu.npu.current_device(),
-=======
-            device_id=torch.npu.current_device(),
->>>>>>> 738907c6
             limit_all_gathers=True,
             sync_module_states=train_config.low_cpu_fsdp,
             param_init_fn=lambda module: module.to_empty(device=torch.device("npu"), recurse=False)
