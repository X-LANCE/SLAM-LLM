# import fire
import random
import torch
import torch_npu
import logging
# import argparse
<<<<<<< HEAD
import multiprocessing as mp
=======
import inspect
>>>>>>> 738907c6
from slam_llm.models.slam_model import slam_model
# config
# from llama_recipes.configs import fsdp_config as FSDP_CONFIG
# from llama_recipes.configs import train_config as TRAIN_CONFIG
# from llama_recipes.configs import model_config as MODEL_CONFIG
# from llama_recipes.configs import log_config as LOG_CONFIG

from slam_llm.utils.model_utils import get_custom_model_factory
from slam_llm.utils.dataset_utils import get_custom_dataset, get_preprocessed_dataset
import os
import logging
from tqdm import tqdm

import hydra
from omegaconf import DictConfig, ListConfig, OmegaConf


@hydra.main(config_name=None, version_base=None)
def main_hydra(cfg: DictConfig):
	def to_plain_list(cfg_item):
		if isinstance(cfg_item, ListConfig):
			return OmegaConf.to_container(cfg_item, resolve=True)
		elif isinstance(cfg_item, DictConfig):
			return {k: to_plain_list(v) for k, v in cfg_item.items()}
		else:
			return cfg_item
	
	# kwargs = to_plain_list(cfg)
	kwargs = cfg
	log_level = getattr(logging, kwargs.get("log_level", "INFO").upper())
	
	logging.basicConfig(level=log_level)
	
	if kwargs.get("debug", False):
		import pdb;
		pdb.set_trace()
	
	main(kwargs)


def main(kwargs: DictConfig):

	# Update the configuration for the training and sharding process
	# train_config, fsdp_config, model_config, log_config = TRAIN_CONFIG(), FSDP_CONFIG(), MODEL_CONFIG(), LOG_CONFIG()
	# update_config((train_config, fsdp_config, model_config, log_config), **kwargs)
	train_config, fsdp_config, model_config, log_config, dataset_config = kwargs.train_config, \
	                                                                      kwargs.fsdp_config, \
	                                                                      kwargs.model_config, \
	                                                                      kwargs.log_config, \
	                                                                      kwargs.dataset_config

	OmegaConf.set_struct(kwargs,False)
	del kwargs["train_config"]
	del kwargs["fsdp_config"]
	del kwargs["model_config"]
	del kwargs["log_config"]
	del kwargs["dataset_config"]
	OmegaConf.set_struct(kwargs,True)

	# Set log
	if not os.path.exists(os.path.dirname(log_config.log_file)):
		os.makedirs(os.path.dirname(log_config.log_file), exist_ok=True)
	logging.basicConfig(
		level=logging.INFO, 
		format="%(asctime)s | %(levelname)s | %(name)s | %(message)s",
		datefmt="%Y-%m-%d %H:%M:%S",
		filemode='w'
	)

	logger = logging.getLogger()  
	logger.setLevel(logging.INFO)

	file_handler = logging.FileHandler(filename=log_config.log_file, mode='w')
	file_handler.setLevel(logging.INFO)
	file_formatter = logging.Formatter('[%(asctime)s][%(name)s][%(levelname)s] - %(message)s', datefmt='%Y-%m-%d %H:%M:%S')
	file_handler.setFormatter(file_formatter)

	logger.handlers[0].setLevel(logging.INFO)
	console_formatter = logging.Formatter('[%(asctime)s][%(name)s][%(levelname)s] - %(message)s', datefmt='%Y-%m-%d %H:%M:%S')
	logger.handlers[0].setFormatter(console_formatter) 

	logger.addHandler(file_handler)
    
	logger.info("train_config: {}".format(train_config))
	logger.info("fsdp_config: {}".format(fsdp_config))
	logger.info("model_config: {}".format(model_config))

	
	# Set the seeds for reproducibility
	torch.npu.manual_seed(train_config.seed)
	torch.manual_seed(train_config.seed)
	random.seed(train_config.seed)
	
	model_factory = get_custom_model_factory(model_config, logger)
	model, tokenizer = model_factory(train_config, model_config, **kwargs)
	device = torch.device("npu" if torch.npu.is_available() else "cpu") # FIX(MZY): put the whole model to device.
<<<<<<< HEAD
	# device = "npu:7"
=======
>>>>>>> 738907c6
	model.to(device)
	model.eval()
	logger.info("dataset_config: {}".format(dataset_config))
	dataset_test = get_preprocessed_dataset(
        tokenizer,
        dataset_config,
        split="test",
    )
	if not (train_config.enable_fsdp or train_config.enable_ddp) or rank == 0:
		logger.info(f"--> Training Set Length = {len(dataset_test)}")

	test_dataloader = torch.utils.data.DataLoader(
            dataset_test,
            num_workers=train_config.num_workers_dataloader,
            pin_memory=True,
			shuffle=False,
            batch_size=train_config.val_batch_size,
			drop_last=False,
			collate_fn=dataset_test.collator,
			# multiprocessing_context=mp.get_context("spawn")
        )
	

	logger.info("=====================================")
	pred_path = kwargs.get('decode_log') + "_pred"
	gt_path = kwargs.get('decode_log') + "_gt"
	with open(pred_path, "w") as pred, open(gt_path, "w") as gt:
		for step, batch in tqdm(enumerate(test_dataloader), total=len(test_dataloader)):
			for key in batch.keys():
				batch[key] = batch[key].to(device) if isinstance(batch[key], torch.Tensor) else batch[key]
			model_outputs = model.generate(**batch)
			if hasattr(model, 'tokenizer'):
				output_text = model.tokenizer.batch_decode(model_outputs, add_special_tokens=False, skip_special_tokens=True)
			else:
				output_text = tokenizer.batch_decode(model_outputs, skip_special_tokens=True)
			for key, text, target in zip(batch["keys"], output_text, batch["targets"]):
				pred.write(key + " " + text.strip() + "\n")
				gt.write(key + " " + target + "\n")
				if key == "BAC009S0764W0149":
					input()


if __name__ == "__main__":
	main_hydra()<|MERGE_RESOLUTION|>--- conflicted
+++ resolved
@@ -4,11 +4,7 @@
 import torch_npu
 import logging
 # import argparse
-<<<<<<< HEAD
-import multiprocessing as mp
-=======
 import inspect
->>>>>>> 738907c6
 from slam_llm.models.slam_model import slam_model
 # config
 # from llama_recipes.configs import fsdp_config as FSDP_CONFIG
@@ -105,10 +101,6 @@
 	model_factory = get_custom_model_factory(model_config, logger)
 	model, tokenizer = model_factory(train_config, model_config, **kwargs)
 	device = torch.device("npu" if torch.npu.is_available() else "cpu") # FIX(MZY): put the whole model to device.
-<<<<<<< HEAD
-	# device = "npu:7"
-=======
->>>>>>> 738907c6
 	model.to(device)
 	model.eval()
 	logger.info("dataset_config: {}".format(dataset_config))
