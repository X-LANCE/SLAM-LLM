--- conflicted
+++ resolved
@@ -282,10 +282,6 @@
                 if isinstance(item, nn.LayerNorm):
                     item.forward = types.MethodType(new_forward, item)
 
-<<<<<<< HEAD
-
-=======
->>>>>>> 738907c6
     @autocast(dtype=torch.bfloat16)
     def forward(self,
                 input_ids: torch.LongTensor = None,
