--- conflicted
+++ resolved
@@ -23,45 +23,6 @@
 import logging
 logger = logging.getLogger(__name__)
 
-<<<<<<< HEAD
-def update_config(config, **kwargs):
-    if isinstance(config, (tuple, list)):
-        for c in config:
-            update_config(c, **kwargs)
-    else:
-        for k, v in kwargs.items():
-            if hasattr(config, k):
-                setattr(config, k, v)
-            elif "." in k:
-                # allow --some_config.some_param=True
-                config_name, param_name = k.split(".")
-                if type(config).__name__ == config_name:
-                    if hasattr(config, param_name):
-                        setattr(config, param_name, v)
-                    else:
-                        # In case of specialized config we can warm user
-                        logger.warning(f"Warning: {config_name} does not accept parameter: {k}")
-
-                # nestedconfig=k.split(".")
-                # if 
-
-            elif isinstance(config, train_config):
-                logger.warning(f"Warning: unknown parameter {k}")
-
-
-def generate_peft_config(train_config, kwargs):
-    configs = (lora_config, llama_adapter_config, prefix_config)
-    peft_configs = (LoraConfig, AdaptionPromptConfig, PrefixTuningConfig)
-    names = tuple(c.__name__.rstrip("_config") for c in configs)
-
-    assert train_config.peft_method in names, f"Peft config not found: {train_config.peft_method}"
-
-    config = configs[names.index(train_config.peft_method)]()
-
-    update_config(config, **kwargs)
-    params = asdict(config)
-    peft_config = peft_configs[names.index(train_config.peft_method)](**params)
-=======
 # def update_config(config, **kwargs):
 #     if isinstance(config, (tuple, list)):
 #         for c in config:
@@ -101,7 +62,6 @@
     # peft_config = peft_configs[names.index(train_config.peft_method)](**params)
     params.pop("peft_method", None) #(FIX:MZY): remove peft_method from params to avoid error
     peft_config = peft_configs[config.get("peft_method", "lora")](**params)
->>>>>>> 25f5eea1
 
     return peft_config
 
