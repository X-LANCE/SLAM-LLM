--- conflicted
+++ resolved
@@ -43,7 +43,7 @@
 def byte2mb(x):
     return int(x / 2**20)
 
-def train(model, train_dataloader,eval_dataloader, tokenizer, optimizer, lr_scheduler, gradient_accumulation_steps, train_config, log_config,fsdp_config=None, local_rank=None, rank=None):
+def train(model, train_dataloader,eval_dataloader, tokenizer, optimizer, lr_scheduler, gradient_accumulation_steps, train_config, log_config, fsdp_config=None, local_rank=None, rank=None):
     """
     Trains the model on the given dataloader
 
@@ -133,7 +133,7 @@
                         if current_lr == 0:
                             break
                         if log_config.use_wandb and step % log_config.log_interval == 0:
-                            if train_config.enable_fsdp:
+                            if train_config.enable_fsdp or train_config.enable_ddp:
                                 if rank==0:
                                     wandb.log({"train_inner/lr":current_lr}, step=(epoch * total_length + step))
                             else:
@@ -153,7 +153,7 @@
                         if current_lr == 0:
                             break
                         if log_config.use_wandb and step % log_config.log_interval == 0:
-                            if train_config.enable_fsdp:
+                            if train_config.enable_fsdp or train_config.enable_ddp:
                                 if rank==0:
                                     wandb.log({"train_inner/lr":current_lr}, step=(epoch * total_length + step))
                             else:
@@ -163,36 +163,43 @@
 
                 pbar.set_description(f"Training Epoch: {epoch+1}/{train_config.num_epochs}, step {step}/{len(train_dataloader)} completed (loss: {loss.detach().float()}, acc: {acc})")
 
-                if (epoch * total_length + step) % train_config.validation_interval == 0 and train_config.run_validation:
+                dist.barrier()
+                if (epoch * total_length + step + 1) % train_config.validation_interval == 0 and train_config.run_validation:
                     eval_ppl, eval_epoch_loss, *rest = evaluation(model, train_config, eval_dataloader, local_rank, tokenizer)
                     eval_epoch_acc = rest[0] if rest else -1
                     checkpoint_start_time = time.perf_counter()
                     if train_config.save_model and (eval_epoch_loss < best_val_loss):
-                        if train_config.enable_fsdp:
+                        if train_config.enable_fsdp or train_config.enable_ddp:
                             dist.barrier()
                         if train_config.use_peft:
+                            if train_config.enable_fsdp or train_config.enable_ddp:
+                                if rank==0:
+                                    logger.info(f"we are about to save the PEFT modules")
+                            else:
+                                logger.info(f"we are about to save the PEFT modules")
                             if train_config.enable_fsdp:
-                                if rank==0:
-                                    logger.info(f"we are about to save the PEFT modules")
-                            else:
-                                logger.info(f"we are about to save the PEFT modules")
-                            if train_config.enable_fsdp: #(FIX:MZY):We now only support full_shard and no_shard.
-                                if fsdp_config.sharding_strategy == ShardingStrategy.FULL_SHARD:
+                                if getattr(ShardingStrategy, fsdp_config.sharding_strategy) == ShardingStrategy.FULL_SHARD:
                                     save_model_checkpoint_peft_full_shard(
                                             model, optimizer, rank, train_config, epoch=epoch
                                         )
-                                elif fsdp_config.sharding_strategy == ShardingStrategy.NO_SHARD:
+                                elif getattr(ShardingStrategy, fsdp_config.sharding_strategy) == ShardingStrategy.NO_SHARD:
                                     if rank==0:
                                         save_model_checkpoint_peft(
                                             model, optimizer, rank, train_config, epoch=epoch
                                         )
                                     dist.barrier()
+                            elif train_config.enable_ddp:
+                                if rank==0:
+                                    save_model_checkpoint_peft(
+                                            model, optimizer, rank, train_config, epoch=epoch
+                                        )
+                                dist.barrier()
                             else:
                                 # model.save_pretrained(train_config.output_dir)
                                 save_model_checkpoint_peft(
                                         model, optimizer, rank, train_config, epoch=epoch
                                     )
-                            if train_config.enable_fsdp:
+                            if train_config.enable_fsdp or train_config.enable_ddp:
                                 if rank==0:
                                     logger.info(f"PEFT modules are saved in {train_config.output_dir} directory")
                             else:
@@ -200,29 +207,34 @@
                         
                         elif not train_config.use_peft and train_config.freeze_llm:
                             logger.info(f"llm is frozen, we are about to save other parts.")
-                            if train_config.enable_fsdp: #(FIX:MZY):We now only support full_shard and no_shard.
-                                if fsdp_config.sharding_strategy == ShardingStrategy.FULL_SHARD:
+                            if train_config.enable_fsdp:
+                                if getattr(ShardingStrategy, fsdp_config.sharding_strategy) == ShardingStrategy.FULL_SHARD:
                                     save_model_checkpoint_peft_full_shard(
                                             model, optimizer, rank, train_config, epoch=epoch
                                         )
-                                elif fsdp_config.sharding_strategy == ShardingStrategy.NO_SHARD:
+                                elif getattr(ShardingStrategy, fsdp_config.sharding_strategy) == ShardingStrategy.NO_SHARD:
                                     if rank==0:
                                         save_model_checkpoint_peft(
                                             model, optimizer, rank, train_config, epoch=epoch
                                         )
                                     dist.barrier()
+                            elif train_config.enable_ddp:
+                                if rank==0:
+                                    save_model_checkpoint_peft(
+                                            model, optimizer, rank, train_config, epoch=epoch
+                                        )
+                                dist.barrier()
                             else:
                                 save_model_checkpoint_peft(
                                         model, optimizer, rank, train_config, epoch=epoch
                                     )
 
                         else:
-                            if not train_config.use_peft and fsdp_config.checkpoint_type == StateDictType.FULL_STATE_DICT:
-
+                            if not train_config.use_peft and getattr(StateDictType, fsdp_config.checkpoint_type) == StateDictType.FULL_STATE_DICT:
                                 save_model_checkpoint(
                                     model, optimizer, rank, train_config, epoch=epoch
                                 )
-                            elif not train_config.use_peft and fsdp_config.checkpoint_type == StateDictType.SHARDED_STATE_DICT:
+                            elif not train_config.use_peft and getattr(StateDictType, fsdp_config.checkpoint_type) == StateDictType.SHARDED_STATE_DICT:
                                 logger.info(" Saving the FSDP model checkpoints using SHARDED_STATE_DICT")
                                 logger.info("=====================================================")
 
@@ -238,13 +250,13 @@
                                 )
                                 logger.info(" Saving the FSDP model checkpoints and optimizer using FULL_STATE_DICT")
                                 logger.info("=====================================================")
-                        if train_config.enable_fsdp:
+                        if train_config.enable_fsdp or train_config.enable_ddp:
                             dist.barrier()
                     checkpoint_end_time = time.perf_counter() - checkpoint_start_time
                     checkpoint_times.append(checkpoint_end_time)
                     if eval_epoch_loss < best_val_loss:
                         best_val_loss = eval_epoch_loss
-                        if train_config.enable_fsdp:
+                        if train_config.enable_fsdp or train_config.enable_ddp:
                             if rank==0:
                                 logger.info(f"best eval loss on epoch {epoch+1} is {best_val_loss}")
                         else:
@@ -254,7 +266,7 @@
                     if rest:
                         if eval_epoch_acc > best_val_acc:
                             best_val_acc = eval_epoch_acc
-                            if train_config.enable_fsdp:
+                            if train_config.enable_fsdp or train_config.enable_ddp:
                                 if rank==0:
                                     logger.info(f"best eval acc on epoch {epoch+1} is {best_val_acc}")
                             else:
@@ -264,14 +276,14 @@
                         val_acc.append(-1)
                     
                     if log_config.use_wandb:
-                        if train_config.enable_fsdp:
+                        if train_config.enable_fsdp or train_config.enable_ddp:
                             if rank==0:
                                 wandb.log({"valid/val_epoch_loss":eval_epoch_loss, "valid/val_perplexity":eval_ppl, "valid/best_val_loss":best_val_loss, "valid/val_accuracy":val_acc[-1], "valid/val_best_accuracy":best_val_acc})
                         else:
                             wandb.log({"valid/val_epoch_loss":eval_epoch_loss, "valid/val_perplexity":eval_ppl, "valid/best_val_loss":best_val_loss, "valid/val_accuracy":val_acc[-1], "valid/val_best_accuracy":best_val_acc})
 
                 if train_config.run_test_during_validation:
-                    if train_config.enable_fsdp:
+                    if train_config.enable_fsdp or train_config.enable_ddp:
                         if rank==0:
                             logger.info("=====================================")
                             logger.info(f"Test the file {train_config.run_test_during_validation_file} during validation:")
@@ -332,133 +344,8 @@
             logger.info(f"CPU Total Peak Memory consumed during the train (max): {memtrace.cpu_peaked + memtrace.cpu_begin} GB")
 
         # Update the learning rate as needed
-<<<<<<< HEAD
         # lr_scheduler.step()
 
-=======
-        lr_scheduler.step()
-
-        if train_config.run_validation:
-            eval_ppl, eval_epoch_loss, *rest = evaluation(model, train_config, eval_dataloader, local_rank, tokenizer)
-            eval_epoch_acc = rest[0] if rest else -1
-            checkpoint_start_time = time.perf_counter()
-            if train_config.save_model and (eval_epoch_loss < best_val_loss or eval_epoch_acc > best_val_acc):
-                if train_config.enable_fsdp or train_config.enable_ddp:
-                    dist.barrier()
-                if train_config.use_peft:
-                    if train_config.enable_fsdp or train_config.enable_ddp:
-                        if rank==0:
-                            logger.info(f"we are about to save the PEFT modules")
-                    else:
-                        logger.info(f"we are about to save the PEFT modules")
-                    if train_config.enable_fsdp or train_config.enable_ddp: #(FIX:MZY):We now only support full_shard and no_shard.
-                        if fsdp_config.sharding_strategy == ShardingStrategy.FULL_SHARD:
-                            save_model_checkpoint_peft_full_shard(
-                                    model, optimizer, rank, train_config, epoch=epoch
-                                )
-                        elif fsdp_config.sharding_strategy == ShardingStrategy.NO_SHARD:
-                            if rank==0:
-                                save_model_checkpoint_peft(
-                                    model, optimizer, rank, train_config, epoch=epoch
-                                )
-                            dist.barrier()
-                    else:
-                        # model.save_pretrained(train_config.output_dir)
-                        save_model_checkpoint_peft(
-                                model, optimizer, rank, train_config, epoch=epoch
-                            )
-                    if train_config.enable_fsdp or train_config.enable_ddp:
-                        if rank==0:
-                            logger.info(f"PEFT modules are saved in {train_config.output_dir} directory")
-                    else:
-                        logger.info(f"PEFT modules are saved in {train_config.output_dir} directory")
-                
-                elif not train_config.use_peft and train_config.freeze_llm:
-                    logger.info(f"llm is frozen, we are about to save other parts.")
-                    if train_config.enable_fsdp or train_config.enable_ddp: #(FIX:MZY):We now only support full_shard and no_shard.
-                        if fsdp_config.sharding_strategy == ShardingStrategy.FULL_SHARD:
-                            save_model_checkpoint_peft_full_shard(
-                                    model, optimizer, rank, train_config, epoch=epoch
-                                )
-                        elif fsdp_config.sharding_strategy == ShardingStrategy.NO_SHARD:
-                            if rank==0:
-                                save_model_checkpoint_peft(
-                                    model, optimizer, rank, train_config, epoch=epoch
-                                )
-                            dist.barrier()
-                    else:
-                        save_model_checkpoint_peft(
-                                model, optimizer, rank, train_config, epoch=epoch
-                            )
-
-                else:
-                    if not train_config.use_peft and fsdp_config.checkpoint_type == "StateDictType.FULL_STATE_DICT":
-
-                        save_model_checkpoint(
-                            model, optimizer, rank, train_config, epoch=epoch
-                        )
-                    elif not train_config.use_peft and fsdp_config.checkpoint_type == "StateDictType.SHARDED_STATE_DICT":
-                        logger.info(" Saving the FSDP model checkpoints using SHARDED_STATE_DICT")
-                        logger.info("=====================================================")
-
-                        save_model_and_optimizer_sharded(model, rank, train_config)
-                        if train_config.save_optimizer:
-                            save_model_and_optimizer_sharded(model, rank, train_config, optim=optimizer)
-                            logger.info(" Saving the FSDP model checkpoints and optimizer using SHARDED_STATE_DICT")
-                            logger.info("=====================================================")
-
-                    if not train_config.use_peft and  train_config.save_optimizer:
-                        save_optimizer_checkpoint(
-                            model, optimizer, rank, train_config, epoch=epoch
-                        )
-                        logger.info(" Saving the FSDP model checkpoints and optimizer using FULL_STATE_DICT")
-                        logger.info("=====================================================")
-                if train_config.enable_fsdp or train_config.enable_ddp:
-                    dist.barrier()
-            checkpoint_end_time = time.perf_counter() - checkpoint_start_time
-            checkpoint_times.append(checkpoint_end_time)
-            if eval_epoch_loss < best_val_loss:
-                best_val_loss = eval_epoch_loss
-                if train_config.enable_fsdp or train_config.enable_ddp:
-                    if rank==0:
-                        logger.info(f"best eval loss on epoch {epoch+1} is {best_val_loss}")
-                else:
-                    logger.info(f"best eval loss on epoch {epoch+1} is {best_val_loss}")
-            val_loss.append(eval_epoch_loss)
-            val_prep.append(eval_ppl)
-            if rest:
-                val_acc.append(rest[0]) 
-            else: 
-                val_acc.append(-1)
-            
-            if log_config.use_wandb:
-                if train_config.enable_fsdp or train_config.enable_ddp:
-                    if rank==0:
-                        wandb.log({"valid/val_epoch_loss":eval_epoch_loss, "valid/val_perplexity":eval_ppl, "valid/best_val_loss":best_val_loss, "valid/val_accuracy":val_acc[-1]})
-                else:
-                    wandb.log({"valid/val_epoch_loss":eval_epoch_loss, "valid/val_perplexity":eval_ppl, "valid/best_val_loss":best_val_loss, "valid/val_accuracy":val_acc[-1]})
-
-        if train_config.run_test_during_validation:
-            if train_config.enable_fsdp or train_config.enable_ddp:
-                if rank==0:
-                    logger.info("=====================================")
-                    logger.info(f"Test the file {train_config.run_test_during_validation_file} during validation:")
-                    with autocast():
-                        logger.info(model.inference(train_config.run_test_during_validation_file, train_config.run_test_during_validation_prompt))
-                    logger.info("=====================================")
-                dist.barrier()
-            else:
-                logger.info("=====================================")
-                logger.info(f"Test the file {train_config.run_test_during_validation_file} during validation:")
-                with autocast():
-                    logger.info(model.inference(train_config.run_test_during_validation_file, train_config.run_test_during_validation_prompt))
-                logger.info("=====================================")
-        if train_config.enable_fsdp or train_config.enable_ddp:
-            if rank==0:
-                logger.info(f"Epoch {epoch+1}: train_perplexity={train_perplexity:.4f}, train_epoch_loss={train_epoch_loss:.4f}, epoch time {epoch_end_time}s")
-        else:
-            logger.info(f"Epoch {epoch+1}: train_perplexity={train_perplexity:.4f}, train_epoch_loss={train_epoch_loss:.4f}, epoch time {epoch_end_time}s")
->>>>>>> 73ea14db
     avg_epoch_time = sum(epoch_times)/ len(epoch_times)
     avg_checkpoint_time = sum(checkpoint_times)/ len(checkpoint_times) if len(checkpoint_times) > 0 else 0
     avg_train_prep = sum(train_prep)/len(train_prep)
