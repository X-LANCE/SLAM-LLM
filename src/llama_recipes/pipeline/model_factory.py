--- conflicted
+++ resolved
@@ -1,28 +1,24 @@
 import torch
 from llama_recipes.models.slam_model import setup_model, setup_tokenizer
-<<<<<<< HEAD
 from llama_recipes.models.avsr_model import setupavsr_model
-=======
 from llama_recipes.utils.train_utils import print_model_size
 import os
->>>>>>> 6a792c8d
 
 def model_factory(train_config, model_config, **kwargs):
 
     tokenizer = setup_tokenizer(train_config, model_config, **kwargs)
-<<<<<<< HEAD
     if train_config.model_name=="avsr":
-        model = setupavsr_model(tokenizer, train_config, model_config, **kwargs).cuda()
+        #model = setupavsr_model(tokenizer, train_config, model_config, **kwargs).cuda()
+        model = setupavsr_model(tokenizer, train_config, model_config, **kwargs)
     else:
-        model = setup_model(tokenizer, train_config, model_config, **kwargs).cuda()
-=======
-    model = setup_model(tokenizer, train_config, model_config, **kwargs)
+        #model = setup_model(tokenizer, train_config, model_config, **kwargs).cuda()
+        model = setup_model(tokenizer, train_config, model_config, **kwargs)
+
     ckpt_path = kwargs.get("ckpt_path", None) #FIX(MZY): load model ckpt(mainly projector, related to model_checkpointing/checkpoint_handler.py: save_model_checkpoint_peft)
     if ckpt_path is not None:
             print("loading other parts from: ", ckpt_path)
             ckpt_dict = torch.load(ckpt_path, map_location="cpu")
             model.load_state_dict(ckpt_dict, strict=False)
->>>>>>> 6a792c8d
 
     print_model_size(model, train_config, int(os.environ["RANK"]) if train_config.enable_fsdp else 0)
     return model, tokenizer