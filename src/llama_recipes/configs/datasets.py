# Copyright (c) Meta Platforms, Inc. and affiliates.
# This software may be used and distributed according to the terms of the Llama 2 Community License Agreement.

from dataclasses import dataclass
from collections import defaultdict

    
@dataclass
class samsum_dataset:
    dataset: str =  "samsum_dataset"
    train_split: str = "train"
    test_split: str = "validation"
    
    
@dataclass
class grammar_dataset:
    dataset: str = "grammar_dataset"
    train_split: str = "src/llama_recipes/datasets/grammar_dataset/gtrain_10k.csv" 
    test_split: str = "src/llama_recipes/datasets/grammar_dataset/grammar_validation.csv"

    
@dataclass
class alpaca_dataset:
    dataset: str = "alpaca_dataset"
    train_split: str = "train"
    test_split: str = "val"
    data_path: str = "src/llama_recipes/datasets/alpaca_data.json"
    
    
@dataclass
class custom_dataset:
    dataset: str = "custom_dataset"
    file: str = "examples/custom_dataset.py"
    train_split: str = "train"
    test_split: str = "validation"
    data_path: str = NotImplemented
<<<<<<< HEAD
    max_words: int = NotImplemented


@dataclass
class avsr_dataset:
    dataset: str = "avsr_dataset"
    file: str = "examples/avsr_dataset.py"
    train_split: str = "train"
    test_split: str = "val"
    data_path: str = "/nfs/yangguanrou.ygr/" #"/home/oss/yangguanrou.ygr/"
    h5file: str =  "/nfs/yangguanrou.ygr/LRS3/LRS3.h5"       # "/home/oss/yangguanrou.ygr/LRS3/LRS3.h5"
    noiseFile : str = "/nfs/yangguanrou.ygr/AVSR/LRS3/Noise.h5" #"/home/oss/yangguanrou.ygr/AVSR/LRS3/Noise.h5"
    noiseProb: float = 0.
    noiseSNR: float = 5
    stepSize: int = 16384
    charToIx={" ": 1, "'": 22, "1": 30, "0": 29, "3": 37, "2": 32, "5": 34, "4": 38, "7": 36, "6": 35, "9": 31, "8": 33, "A": 5, "C": 17,
                         "B": 20, "E": 2, "D": 12, "G": 16, "F": 19, "I": 6, "H": 9, "K": 24, "J": 25, "M": 18, "L": 11, "O": 4, "N": 7, "Q": 27,
                         "P": 21, "S": 8, "R": 10, "U": 13, "T": 3, "W": 15, "V": 23, "Y": 14, "X": 26, "Z": 28, "<EOS>": 39}
    modal: str = "AV"
    pretrain_subset: str = "LRS3/pretrain.txt"
    train_subset: str = "LRS3/train.txt"
    valid_subset: str = "LRS3/val.txt"
    test_subset: str = "LRS3/test.txt"
    
=======
    train_data_path: str = NotImplemented
    val_data_path: str = NotImplemented
    max_words: int = NotImplemented
    max_mel: int = NotImplemented
>>>>>>> 6a792c8d
<|MERGE_RESOLUTION|>--- conflicted
+++ resolved
@@ -34,8 +34,12 @@
     train_split: str = "train"
     test_split: str = "validation"
     data_path: str = NotImplemented
-<<<<<<< HEAD
     max_words: int = NotImplemented
+    train_data_path: str = NotImplemented
+    val_data_path: str = NotImplemented
+    max_words: int = NotImplemented
+    max_mel: int = NotImplemented
+
 
 
 @dataclass
@@ -58,10 +62,4 @@
     train_subset: str = "LRS3/train.txt"
     valid_subset: str = "LRS3/val.txt"
     test_subset: str = "LRS3/test.txt"
-    
-=======
-    train_data_path: str = NotImplemented
-    val_data_path: str = NotImplemented
-    max_words: int = NotImplemented
-    max_mel: int = NotImplemented
->>>>>>> 6a792c8d
+    