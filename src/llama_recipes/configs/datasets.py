# Copyright (c) Meta Platforms, Inc. and affiliates.
# This software may be used and distributed according to the terms of the Llama 2 Community License Agreement.

from dataclasses import dataclass
from collections import defaultdict

    
@dataclass
class samsum_dataset:
    dataset: str =  "samsum_dataset"
    train_split: str = "train"
    test_split: str = "validation"
    
    
@dataclass
class grammar_dataset:
    dataset: str = "grammar_dataset"
    train_split: str = "src/llama_recipes/datasets/grammar_dataset/gtrain_10k.csv" 
    test_split: str = "src/llama_recipes/datasets/grammar_dataset/grammar_validation.csv"

    
@dataclass
class alpaca_dataset:
    dataset: str = "alpaca_dataset"
    train_split: str = "train"
    test_split: str = "val"
    data_path: str = "src/llama_recipes/datasets/alpaca_data.json"
    
    
@dataclass
class custom_dataset:
    dataset: str = "custom_dataset"
    file: str = "examples/custom_dataset.py"
    train_split: str = "train"
    test_split: str = "validation"
    data_path: str = NotImplemented
    max_words: int = NotImplemented
    train_data_path: str = NotImplemented
    val_data_path: str = NotImplemented
    max_words: int = NotImplemented
    max_mel: int = NotImplemented
<<<<<<< HEAD



@dataclass
class avsr_dataset:
    dataset: str = "avsr_dataset"
    file: str = "examples/avsr_dataset.py"
    train_split: str = "train"
    test_split: str = "val"
    data_path: str = "/nfs/yangguanrou.ygr/" #"/home/oss/yangguanrou.ygr/"
    h5file: str =  "/nfs/yangguanrou.ygr/LRS3/LRS3.h5"       # "/home/oss/yangguanrou.ygr/LRS3/LRS3.h5"
    noiseFile : str = "/nfs/yangguanrou.ygr/AVSR/LRS3/Noise.h5" #"/home/oss/yangguanrou.ygr/AVSR/LRS3/Noise.h5"
    noiseProb: float = 0.
    noiseSNR: float = 5
    stepSize: int = 16384
    # charToIx={" ": 1, "'": 22, "1": 30, "0": 29, "3": 37, "2": 32, "5": 34, "4": 38, "7": 36, "6": 35, "9": 31, "8": 33, "A": 5, "C": 17,
    #                      "B": 20, "E": 2, "D": 12, "G": 16, "F": 19, "I": 6, "H": 9, "K": 24, "J": 25, "M": 18, "L": 11, "O": 4, "N": 7, "Q": 27,
    #                      "P": 21, "S": 8, "R": 10, "U": 13, "T": 3, "W": 15, "V": 23, "Y": 14, "X": 26, "Z": 28, "<EOS>": 39}
    charToIx : str = "x"   #应该没用了  TypeError: Object of type NotImplementedType is not JSON serializable 但这个是上面的问题
    modal: str = "AV"
    pretrain_subset: str = "LRS3/pretrain.txt"
    train_subset: str = "LRS3/train.txt"
    valid_subset: str = "LRS3/val.txt"
    test_subset: str = "LRS3/test.txt"
    
=======
    fix_length_audio: int = -1
>>>>>>> 297d65a0
<|MERGE_RESOLUTION|>--- conflicted
+++ resolved
@@ -39,7 +39,7 @@
     val_data_path: str = NotImplemented
     max_words: int = NotImplemented
     max_mel: int = NotImplemented
-<<<<<<< HEAD
+    fix_length_audio: int = -1
 
 
 
@@ -63,8 +63,4 @@
     pretrain_subset: str = "LRS3/pretrain.txt"
     train_subset: str = "LRS3/train.txt"
     valid_subset: str = "LRS3/val.txt"
-    test_subset: str = "LRS3/test.txt"
-    
-=======
-    fix_length_audio: int = -1
->>>>>>> 297d65a0
+    test_subset: str = "LRS3/test.txt"