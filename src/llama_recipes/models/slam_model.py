--- conflicted
+++ resolved
@@ -140,13 +140,8 @@
         model.print_trainable_parameters()
         
         if kwargs.get("peft_ckpt", None):
-<<<<<<< HEAD
             print("loading peft_ckpt from: ", kwargs.get("peft_ckpt"))
             model = PeftModel.from_pretrained(model=model, model_id=kwargs.get("peft_ckpt"), is_trainable=True)
-=======
-            logger.info("loading peft_ckpt from: ", kwargs.get("peft_ckpt"))
-            model = PeftModel.from_pretrained(model, kwargs.get("peft_ckpt"))
->>>>>>> 586a220d
 
     print_module_size(model, model_config.llm_name, int(os.environ["RANK"]) if train_config.enable_fsdp else 0)
     return model
