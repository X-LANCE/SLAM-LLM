--- conflicted
+++ resolved
@@ -20,13 +20,10 @@
 from torch.nn import CrossEntropyLoss
 from llama_recipes.utils.metric import compute_accuracy
 
-<<<<<<< HEAD
 import logging
 logger = logging.getLogger(__name__)
-=======
 from llama_recipes.models.projector import EncoderProjectorConcat, EncoderProjectorCov1d, EncoderProjectorQFormer
 
->>>>>>> 297d65a0
 
 def setup_model(tokenizer, train_config, model_config, **kwargs):
     return slam_model(tokenizer, train_config, model_config, **kwargs)
@@ -159,49 +156,6 @@
     print_module_size(encoder_projector, model_config.encoder_projector, int(os.environ["RANK"]) if train_config.enable_fsdp else 0)
     return encoder_projector
 
-<<<<<<< HEAD
-class EncoderProjectorConcat(nn.Module):
-    def __init__(self, config):
-        super().__init__()
-        self.k = config.encoder_projector_ds_rate  # 5
-        self.linear1 = nn.Linear(1280 * self.k, 2048)
-        self.relu = nn.ReLU()
-        self.linear2 = nn.Linear(2048, 4096)
-
-    def forward(self, x):
-        batch_size, seq_len, dim = x.size()
-        num_frames_to_discard = seq_len % self.k
-        if num_frames_to_discard > 0:
-            x = x[:, :-num_frames_to_discard, :]
-        seq_len = x.size(1)
-        
-        x = x.view(batch_size, seq_len // self.k, dim * self.k)
-        x = self.linear1(x)
-        x = self.relu(x)
-        x = self.linear2(x)
-        return x
-
-class EncoderProjectorCov1d(nn.Module):
-    def __init__(self, config):
-        super(self).__init__()
-        self.conv1d = nn.Conv1d(in_channels=1280, out_channels=1280, kernel_size=config.encoder_projector_ds_rate, stride=config.encoder_projector_ds_rate, padding=0)
-        self.linear1 = nn.Linear(1280, 2048)
-        self.relu1 = nn.ReLU()
-        self.linear2 = nn.Linear(2048, 4096)
-        self.relu2 = nn.ReLU()
-    
-    def forward(self, x):
-        x = x.transpose(1, 2)
-        x = self.conv1d(x)
-        x = x.transpose(1, 2)
-        x = self.relu1(x)
-        x = self.linear1(x)
-        x = self.relu2(x)
-        x = self.linear2(x)
-        return x
-
-=======
->>>>>>> 297d65a0
 
 class slam_model(nn.Module):
     def __init__(
@@ -241,15 +195,6 @@
                 return_dict: Optional[bool] = None,
                 **kwargs,
                 ):
-<<<<<<< HEAD
-        speech_mel = kwargs.get("speech_mel", None)  #torch.Size([4, 1583, 80])
-        speech_mask = kwargs.get("speech_mask", None)  #torch.Size([4, 227])
-
-        encoder_outs = None
-        if speech_mel is not None:
-            encoder_outs = self.encoder.extract_variable_length_features(speech_mel.permute(0, 2, 1)) # bs*seq*dim  #torch.Size([4, 792, 1280])
-            encoder_outs = self.encoder_projector(encoder_outs) #torch.Size([4, 158, 4096])
-=======
         speech_mel = kwargs.get("speech_mel", None)
         speech_mel_post_mask = kwargs.get("speech_mel_post_mask", None)
         speech_mask = kwargs.get("speech_mask", None)
@@ -261,7 +206,6 @@
                 encoder_outs = self.encoder_projector(encoder_outs, speech_mel_post_mask)
             else:
                 encoder_outs = self.encoder_projector(encoder_outs)
->>>>>>> 297d65a0
 
         if input_ids is not None: #
             input_ids[input_ids == -1] = 0
