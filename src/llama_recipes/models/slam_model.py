--- conflicted
+++ resolved
@@ -4,10 +4,7 @@
 import soundfile as sf
 import torch.nn as nn
 import torch.nn.functional as F
-<<<<<<< HEAD
-=======
 import torch.distributed as dist
->>>>>>> 6a792c8d
 from typing import List, Optional, Tuple, Union
 from peft import LoraConfig, TaskType, get_peft_model, prepare_model_for_kbit_training
 from transformers import (
@@ -128,12 +125,6 @@
     if train_config.quantization:  # 
         model = prepare_model_for_kbit_training(model)  #peft里的函数
 
-<<<<<<< HEAD
-    if train_config.use_peft:  #
-        peft_config = generate_peft_config(train_config, kwargs)
-        model = get_peft_model(model, peft_config)  #PeftModelForCausalLM
-        model.print_trainable_parameters()  
-=======
     if train_config.freeze_llm: # TODO:to test offical `freeze_layers` and `num_freeze_layers`
         for name, param in model.named_parameters(): 
             param.requires_grad = False
@@ -141,13 +132,12 @@
 
     if train_config.use_peft:
         peft_config = generate_peft_config(train_config, kwargs)
-        model = get_peft_model(model, peft_config)
+        model = get_peft_model(model, peft_config) #PeftModelForCausalLM
         model.print_trainable_parameters()
         
         if kwargs.get("peft_ckpt", None):
             print("loading peft_ckpt from: ", kwargs.get("peft_ckpt"))
             model = PeftModel.from_pretrained(model, kwargs.get("peft_ckpt"))
->>>>>>> 6a792c8d
 
     print_module_size(model, model_config.llm_name, int(os.environ["RANK"]) if train_config.enable_fsdp else 0)
     return model
@@ -208,20 +198,6 @@
         **kwargs
     ):
         super().__init__()
-<<<<<<< HEAD
-        # whisper 
-        self.speech_encoder = whisper.load_model(model_config.encoder_path).encoder
-        self.speech_encoder.extract_variable_length_features = types.MethodType(extract_variable_length_features, self.speech_encoder)  #动态地将一个函数绑定到一个对象上。运行时为类的实例动态添加方法。(函数，对象)
-        for name, param in self.speech_encoder.named_parameters(): 
-            param.requires_grad = False       
-        self.speech_encoder.eval()
-
-        # llama
-        self.llm = setup_llm(train_config, model_config, **kwargs)
-
-        # projector
-        self.speech_encoder_projector = nn.Linear(self.speech_encoder.ln_post.normalized_shape[0] ,self.llm.config.hidden_size)  #(512,4096)
-=======
         # modality encoder 
         self.encoder = setup_encoder(train_config, model_config, **kwargs)
 
@@ -230,7 +206,6 @@
 
         # projector
         self.encoder_projector = setup_encoder_projector(train_config, model_config, **kwargs)
->>>>>>> 6a792c8d
 
         # tokenizer
         self.tokenizer = tokenizer
@@ -391,41 +366,4 @@
 
         output_text = self.tokenizer.batch_decode(model_outputs, add_special_tokens=False, skip_special_tokens=True)
 
-<<<<<<< HEAD
-    def forward(self,
-                input_ids: torch.LongTensor = None,
-                attention_mask: Optional[torch.Tensor] = None,
-                position_ids: Optional[torch.LongTensor] = None,
-                past_key_values: Optional[List[torch.FloatTensor]] = None,
-                inputs_embeds: Optional[torch.FloatTensor] = None,
-                labels: Optional[torch.LongTensor] = None,
-                use_cache: Optional[bool] = None,
-                output_attentions: Optional[bool] = None,
-                output_hidden_states: Optional[bool] = None,
-                return_dict: Optional[bool] = None,
-                **kwargs,
-                ):
-        speech_mel = kwargs.get("speech_mel", None)  #torch.Size([2, 371, 80])
-        speech_mask = kwargs.get("speech_mask", None)
-
-        speech_encoder_outs = None
-        if speech_mel is not None:
-            speech_encoder_outs = self.speech_encoder.extract_variable_length_features(speech_mel.permute(0, 2, 1))  #torch.Size([2, 186, 512])
-            speech_encoder_outs = self.speech_encoder_projector(speech_encoder_outs)  #torch.Size([2, 186, 4096])
-
-        input_ids[input_ids == -1] = 0
-        if hasattr(self.llm.model, "embed_tokens"):
-            inputs_embeds = self.llm.model.embed_tokens(input_ids)
-        else: #
-            inputs_embeds = self.llm.model.model.embed_tokens(input_ids)  #torch.Size([2, 292, 4096])
-        batch_size, token_num, dims = inputs_embeds.shape
-        _, l, _ = speech_encoder_outs.shape #186
-        speech_encoder_outs_pad = F.pad(speech_encoder_outs, (0, 0, 0, token_num-l, 0, 0), value=0.0)  #0是填充大小  各个维度位置  我理解在speech_encoder_outs 后面补0，补到input_ids的长度
-        inputs_embeds = speech_encoder_outs_pad * speech_mask[:, :, None] + inputs_embeds * (~speech_mask[:, :, None])  # [2,292] [2,292,4096]  None 将 speech_mask 扩展为和 speech_encoder_outs_pad 相同的维度。通过添加一个新的维度，可以使得两个张量的维度匹配
-
-        model_outputs = self.llm(inputs_embeds=inputs_embeds, attention_mask=attention_mask, labels=labels)  #self PeftModelForCausalLM   #(2,292)
-
-        return model_outputs  #logits:[2,292,32000]  #loss:6.9475
-=======
-        return output_text
->>>>>>> 6a792c8d
+        return output_text